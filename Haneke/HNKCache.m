--- conflicted
+++ resolved
@@ -696,9 +696,6 @@
     UIGraphicsEndImageContext();
     return newImage;
 }
-<<<<<<< HEAD
-        
-=======
 
 + (UIImage*)hnk_decompressedImageWithData:(NSData*)data
 {
@@ -771,7 +768,6 @@
     return image;
 }
 
->>>>>>> 7444fcff
 @end
 
 @implementation NSFileManager(hnk_utils)
